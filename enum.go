package uof

import (
	"fmt"
	"hash/fnv"
	"strconv"
	"strings"
)

type Producer int8

const (
	ProducerUnknown  Producer = -1
	ProducerDefault  Producer = 0
	ProducerLiveOdds Producer = 1
	ProducerPrematch Producer = 3
)

var producers = []struct {
	id             Producer
	name           string
	description    string
	code           string
	scope          string
	recoveryWindow int // in minutes
}{
	{id: 0, name: "SR", description: "Sports", code: "sr"},
	{id: 1, name: "LO", description: "Live Odds", code: "liveodds", scope: "live", recoveryWindow: 4320},
	{id: 3, name: "Ctrl", description: "Betradar Ctrl", code: "pre", scope: "prematch", recoveryWindow: 4320},
	{id: 4, name: "BetPal", description: "BetPal", code: "betpal", scope: "live", recoveryWindow: 4320},
	{id: 5, name: "PremiumCricket", description: "Premium Cricket", code: "premium_cricket", scope: "live|prematch", recoveryWindow: 4320},
	{id: 6, name: "VF", description: "Virtual football", code: "vf", scope: "virtual", recoveryWindow: 180},
	{id: 7, name: "WNS", description: "Numbers Betting", code: "wns", scope: "prematch", recoveryWindow: 4320},
	{id: 8, name: "VBL", description: "Virtual Basketball League", code: "vbl", scope: "virtual", recoveryWindow: 180},
	{id: 9, name: "VTO", description: "Virtual Tennis Open", code: "vto", scope: "virtual", recoveryWindow: 180},
	{id: 10, name: "VDR", description: "Virtual Dog Racing", code: "vdr", scope: "virtual", recoveryWindow: 180},
	{id: 11, name: "VHC", description: "Virtual Horse Classics", code: "vhc", scope: "virtual", recoveryWindow: 180},
	{id: 12, name: "VTI", description: "Virtual Tennis In-Play", code: "vti", scope: "virtual", recoveryWindow: 180},
	{id: 15, name: "VBI", description: "Virtual Baseball In-Play", code: "vbi", scope: "virtual", recoveryWindow: 180},
}

func (p Producer) String() string {
	return p.Code()
}

func (p Producer) Name() string {
	for _, d := range producers {
		if p == d.id {
			return d.name
		}
	}
	return InvalidName
}

func (p Producer) Description() string {
	for _, d := range producers {
		if p == d.id {
			return d.description
		}
	}
	return InvalidName
}

func (p Producer) Code() string {
	for _, d := range producers {
		if p == d.id {
			return d.code
		}
	}
	return InvalidName
}

func (p Producer) Scope() string {
	for _, d := range producers {
		if p == d.id {
			return d.scope
		}
	}
	return InvalidName
}

// RecoveryWindow in milliseconds
func (p Producer) RecoveryWindow() int {
	for _, d := range producers {
		if p == d.id {
			return d.recoveryWindow * 60 * 1000
		}
	}
	return 0
}

// Prematch means that producer markets are valid only for betting before the
// match starts.
func (p Producer) Prematch() bool {
	return p == 3
}

func (p Producer) Sports() bool {
	return p == ProducerLiveOdds || p == ProducerPrematch
}

func (p Producer) Virtuals() bool {
	return p.Scope() == "virtual"
}

func VirtualProducers() []Producer {
	var v []Producer
	for _, d := range producers {
		p := d.id
		if p.Virtuals() {
			v = append(v, p)
		}
	}
	return v
}

const (
	InvalidName  = "?"
	srMatch      = "sr:match:"
	srPlayer     = "sr:player:"
	srCompetitor = "sr:competitor:"
)

type URN string

func (u URN) ID() int {
	if u == "" {
		return 0
	}
	p := strings.Split(string(u), ":")
	if len(p) != 3 {
		return 0
	}
	i, _ := strconv.ParseUint(p[2], 10, 64)
	return int(i)
}

<<<<<<< HEAD
=======
func (u URN) LastNID() string {
	if u == "" {
		return ""
	}
	p := strings.Split(string(u), ":")
	if len(p) != 3 {
		return ""
	}
	return p[1]
}

/*
const (
	URNTypeMatch int8 = iota
	URNTypeStage
	URNTypeTournament
	URNTypeSimpleTournament
	URNTypeSeason
	URNTypeDraw
	URNTypeLottery
	URNTypePlayer
	URNTypeUnknown = int8(-1)
)
func (u URN) Type() int8 {
	if u == "" {
		return URNTypeUnknown
	}
	p := strings.Split(string(u), ":")
	if len(p) != 3 {
		return URNTypeUnknown
	}
	switch p[1] {
	case "match":
		return URNTypeMatch
	case "stage":
		return URNTypeStage
	case "tournament":
		return URNTypeTournament
	case "simple_tournament":
		return URNTypeSimpleTournament
	case "season":
		return URNTypeSeason
	case "draw":
		return URNTypeDraw
	case "lottery":
		return URNTypeLottery
	case "player":
		return URNTypePlayer
	}
	return URNTypeUnknown
}
*/

>>>>>>> 23d27d93
func (u URN) Empty() bool {
	return string(u) == ""
}

func NewEventURN(eventID int) URN {
	return URN(fmt.Sprintf("%s%d", srMatch, eventID))
}

func (u URN) String() string {
	return string(u)
}

func (u *URN) Parse(s string) {
	r := URN(s)
	if id, err := strconv.Atoi(s); err == nil {
		r = NewEventURN(id)
	}
	*u = r
}

const NoURN = URN("")

// EventID tries to generate unique id for all types of events. Most comon are
// those with prefix sr:match for them we reserve positive id-s. All others got
// range in negative ids.
// Reference: https://docs.betradar.com/display/BD/MG+-+Entities
//            http://sdk.sportradar.com/content/unifiedfeedsdk/net/doc/html/e1f73019-73cd-c9f8-0d58-7fe25800abf2.htm
// List of currently existing event types is taken from the combo box in the
// integration control page. From method "Fixture for a specified sport event".
// !!! Refactored to Producer + EventID in producer.
//nolint:gocyclo //accepting complexity of 23
func (u URN) EventID() int {
	id, prefix := u.split()
	if id == 0 {
		return 0
	}
	if u.Producer() != ProducerUnknown {
		return id
	}

	suffixID := func(suffix int8) int {
		return -(id<<8 | int(suffix))
	}

	switch prefix {
	case "sr:match":
		return id
	case "sr:stage":
		return suffixID(1)
	case "sr:season":
		return suffixID(2)
	case "sr:tournament":
		return suffixID(3)
	case "sr:simple_tournament":
		return suffixID(4)
	case "test:match":
		return suffixID(15)
	case "vf:match":
		return suffixID(16)
	case "vf:season":
		return suffixID(17)
	case "vf:tournament":
		return suffixID(18)
	case "vbl:match":
		return suffixID(19)
	case "vbl:season":
		return suffixID(20)
	case "vbl:tournament":
		return suffixID(21)
	case "vto:match":
		return suffixID(22)
	case "vto:season":
		return suffixID(23)
	case "vto:tournament":
		return suffixID(24)
	case "vdr:stage":
		return suffixID(25)
	case "vhc:stage":
		return suffixID(26)
	case "vti:match":
		return suffixID(27)
	case "vti:tournament":
		return suffixID(28)
	case "wns:draw":
		return suffixID(29)
	default:
		return 0
	}
}

func (u URN) Producer() Producer {
	p := strings.Split(string(u), ":")
	if len(p) != 3 {
		return ProducerUnknown
	}
	for _, d := range producers {
		if d.code == p[0] {
			return Producer(d.id)
		}
	}
	return ProducerUnknown
}

// splits urn into id and prefix
func (u URN) split() (int, string) {
	if u == "" {
		return 0, ""
	}
	p := strings.Split(string(u), ":")
	if len(p) != 3 {
		return 0, ""
	}
	i, err := strconv.ParseUint(p[2], 10, 64)
	if err != nil {
		return 0, ""
	}
	id := int(i)
	prefix := p[0] + ":" + p[1]

	return id, prefix
}

func (u URN) IsTournament() bool {
	p := strings.Split(string(u), ":")
	if len(p) != 3 {
		return false
	}
	return p[1] == "season" || p[1] == "tournament"
}

func toLineID(specifiers string) int {
	if specifiers == "" {
		return 0
	}
	return hash32(specifiers)
}

func hash32(s string) int {
	h := fnv.New32a()
	_, _ = h.Write([]byte(s))
	return int(h.Sum32())
}

func Hash(s string) int {
	return hash32(s)
}

type EventReporting int8

const (
	EventReportingNotAvailable EventReporting = 0
	EventReportingActive       EventReporting = 1
	EventReportingSuspended    EventReporting = -1
)

// Values must match the pattern [0-9]+:[0-9]+|[0-9]+
type ClockTime string

func (c *ClockTime) Minute() string {
	p := strings.Split(string(*c), ":")
	if len(p) > 0 {
		return p[0]
	}
	return ""
}

func (c *ClockTime) String() string {
	return string(*c)
}

func (c *ClockTime) PtrVal() *string {
	if c == nil {
		return nil
	}
	v := string(*c)
	return &v
}

// The change_type attribute (if present), describes what type of change that
// caused the message to be sent. In general, best practices are to always
// re-fetch the updated fixture from the API and not solely rely on the
// change_type and the message content. This is because multiple different
// changes could have been made.
// May be one of 1, 2, 3, 4, 5
type FixtureChangeType int8

const (
	// This is a new match/event that has been just added.
	FixtureChangeTypeNew FixtureChangeType = 1
	// Start-time update
	FixtureChangeTypeTime FixtureChangeType = 2
	// This sport event will not take place. It has been cancelled.
	FixtureChangeTypeCancelled FixtureChangeType = 3
	// The format of the sport-event has been updated (e.g. the number of sets to
	// play has been updated or the length of the match etc.)
	FixtureChangeTypeFromat FixtureChangeType = 4
	// Coverage update. Sent for example when liveodds coverage for some reason
	// cannot be offered for a match.
	FixtureChangeTypeCoverage FixtureChangeType = 5
)

type MessageType int8

const (
	MessageTypeUnknown MessageType = -1
)

// event related message types
const (
	MessageTypeOddsChange MessageType = iota
	MessageTypeFixtureChange
	MessageTypeBetCancel
	MessageTypeBetSettlement
	MessageTypeBetStop
	MessageTypeRollbackBetSettlement
	MessageTypeRollbackBetCancel
)

// api message types
const (
	MessageTypeFixture MessageType = iota + 32
	MessageTypeMarkets
	MessageTypePlayer
	MessageTypeCompetitor
	MessageTypeTournament
	MessageTypeSummary
)

// system message types
const (
	MessageTypeAlive MessageType = iota + 64
	MessageTypeSnapshotComplete
	MessageTypeConnection
	MessageTypeProducersChange
)

var messageTypes = []MessageType{
	MessageTypeUnknown,

	MessageTypeOddsChange,
	MessageTypeFixtureChange,
	MessageTypeBetCancel,
	MessageTypeBetSettlement,
	MessageTypeBetStop,
	MessageTypeRollbackBetSettlement,
	MessageTypeRollbackBetCancel,

	MessageTypeFixture,
	MessageTypeMarkets,
	MessageTypePlayer,
	MessageTypeCompetitor,
	MessageTypeTournament,

	MessageTypeAlive,
	MessageTypeSnapshotComplete,
	MessageTypeConnection,
	MessageTypeProducersChange,
}

var messageTypeNames = []string{
	InvalidName,

	"odds_change",
	"fixture_change",
	"bet_cancel",
	"bet_settlement",
	"bet_stop",
	"rollback_bet_settlement",
	"rollback_bet_cancel",

	"fixture",
	"market",
	"player",
	"competitor",
	"tournament",

	"alive",
	"snapshot_complete",
	"connection",
	"producer_change",
}

func (m *MessageType) Parse(name string) {
	v := MessageTypeUnknown
	for i, n := range messageTypeNames {
		if n == name {
			v = messageTypes[i]
			break
		}
	}
	*m = v
}

func (m MessageType) String() string {
	for i, t := range messageTypes {
		if t == m {
			return messageTypeNames[i]
		}
	}
	return InvalidName
}

func (m MessageType) Kind() MessageKind {
	if m < 32 {
		return MessageKindEvent
	}
	if m < 64 {
		return MessageKindLexicon
	}
	return MessageKindSystem
}

type MessageKind int8

const (
	MessageKindEvent MessageKind = iota
	MessageKindLexicon
	MessageKindSystem
)

type MessageScope int8

// Scope of the message
const (
	MessageScopePrematch MessageScope = iota
	MessageScopeLive
	MessageScopePrematchAndLive
	MessageScopeVirtuals
	MessageScopeSystem // system scope messages, like alive, product down
)

func (s *MessageScope) Parse(prematchInterest, liveInterest string) {
	v := func() MessageScope {
		if prematchInterest == "pre" {
			if liveInterest == "live" {
				return MessageScopePrematchAndLive
			}
			return MessageScopePrematch
		}
		if prematchInterest == "virt" {
			return MessageScopeVirtuals
		}
		if liveInterest == "live" {
			return MessageScopeLive
		}
		return MessageScopeSystem
	}()
	*s = v
}

type MessagePriority int8

const (
	MessagePriorityLow MessagePriority = iota
	MessagePriorityHigh
)

func (p *MessagePriority) Parse(priority string) {
	v := func() MessagePriority {
		switch priority {
		case "hi":
			return MessagePriorityHigh
		default:
			return MessagePriorityLow
		}
	}()
	*p = v
}

type Environment int8

const (
	Production Environment = iota
	Staging
	Replay
)<|MERGE_RESOLUTION|>--- conflicted
+++ resolved
@@ -135,8 +135,6 @@
 	return int(i)
 }
 
-<<<<<<< HEAD
-=======
 func (u URN) LastNID() string {
 	if u == "" {
 		return ""
@@ -148,49 +146,6 @@
 	return p[1]
 }
 
-/*
-const (
-	URNTypeMatch int8 = iota
-	URNTypeStage
-	URNTypeTournament
-	URNTypeSimpleTournament
-	URNTypeSeason
-	URNTypeDraw
-	URNTypeLottery
-	URNTypePlayer
-	URNTypeUnknown = int8(-1)
-)
-func (u URN) Type() int8 {
-	if u == "" {
-		return URNTypeUnknown
-	}
-	p := strings.Split(string(u), ":")
-	if len(p) != 3 {
-		return URNTypeUnknown
-	}
-	switch p[1] {
-	case "match":
-		return URNTypeMatch
-	case "stage":
-		return URNTypeStage
-	case "tournament":
-		return URNTypeTournament
-	case "simple_tournament":
-		return URNTypeSimpleTournament
-	case "season":
-		return URNTypeSeason
-	case "draw":
-		return URNTypeDraw
-	case "lottery":
-		return URNTypeLottery
-	case "player":
-		return URNTypePlayer
-	}
-	return URNTypeUnknown
-}
-*/
-
->>>>>>> 23d27d93
 func (u URN) Empty() bool {
 	return string(u) == ""
 }
