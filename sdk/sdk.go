--- conflicted
+++ resolved
@@ -17,21 +17,6 @@
 
 // Config is active SDK configuration
 type Config struct {
-<<<<<<< HEAD
-	BookmakerID  string
-	Token        string
-	Fixtures     time.Time
-	Recovery     []uof.ProducerChange
-	Stages       []pipe.InnerStage
-	Replay       func(*api.ReplayAPI) error
-	Env          uof.Environment
-	Staging      bool
-	BindVirtuals bool
-	BindSports   bool
-	BindPrematch bool
-	BindLive     bool
-	Languages    []uof.Lang
-=======
 	BookmakerID   string
 	Token         string
 	Fixtures      time.Time
@@ -40,9 +25,12 @@
 	Replay        func(*api.ReplayAPI) error
 	Env           uof.Environment
 	Staging       bool
+	BindVirtuals  bool
+	BindSports    bool
+	BindPrematch  bool
+	BindLive      bool
 	Languages     []uof.Lang
 	ErrorListener ErrorListenerFunc
->>>>>>> 23d27d93
 }
 
 // Option sets attributes on the Config.
